import torch


class MemorizationModel(torch.nn.Module):
    """This model can memorize outputs for a fixed number of examples.

    This is a perfectly parameterized model, meaning, it can output
    exactly the desired output. In other words, for each example, if
    there are n outputs, this model has n parameters. This means
    that this model never generalizes - it only memorizes."""

    def __init__(self, batch_size, seq_len, vocab_size):
        super(MemorizationModel, self).__init__()

        self.batch_size = batch_size
        self.seq_len = seq_len
        self.vocab_size = vocab_size

        self.logits = torch.nn.Parameter(
            torch.randn((batch_size, seq_len, vocab_size))
        )

    def forward(self, x):
        """Forward method of the model.
<<<<<<< HEAD

        Args:
            x: tensor of shape (N), all values should be ones.
                N should match the num_examples arg
                passed to the constructor.
        """
        if x.size() != (self.batch_size,):
            raise ValueError(
                f"Invalid input shape: {x.size()}, "
                f"expected {(self.batch_size,)}"
            )

        if not torch.all(x == 1):
            raise ValueError("All values of x should be 1")
=======

        Args:
            x: tensor of shape (N), all values should be ones.
                N should match the num_examples arg
                passed to the constructor.
        """
        if x.size() != (self.batch_size,):
            raise ValueError(
                f"Invalid input shape: {x.size()}, "
                f"expected {(self.batch_size,)}"
            )

        if not torch.all(x == 1):
            raise ValueError("All values of x should be 1")

        retval = torch.einsum("n, nsv -> nsv", x, self.logits)
        assert retval.size() == (self.batch_size, self.seq_len, self.vocab_size)
        return retval

    def joint_prob(self, example_idx, token_ids):
        if not 0 <= example_idx < self.batch_size:
            raise ValueError(
                f"Invalid example index: {example_idx}, "
                f"num_examples={self.batch_size}"
            )

        if not 0 <= len(token_ids) <= self.seq_len:
            raise ValueError(
                f"Invalid token_ids length: {len(token_ids)}, "
                f"seq_len={self.seq_len}"
            )

        # Generate the logprobs.
        logits = self.forward(torch.ones((self.batch_size,)))[example_idx]
        log_probs = torch.nn.functional.log_softmax(logits, dim=-1)
        assert log_probs.size() == (self.seq_len, self.vocab_size)

        # Gather just the token_ids we care about.
        selected_log_probs = log_probs[range(len(token_ids)), token_ids]
        assert selected_log_probs.size() == (len(token_ids),)

        # Exponentiate to get the probabilities.
        selected_probs = torch.exp(selected_log_probs)
        assert selected_probs.size() == (len(token_ids),)

        # Multiply the probabilities together to get the joint probability.
        joint_prob = selected_probs.prod()
        assert joint_prob.size() == ()
>>>>>>> f12b21a4

        retval = torch.einsum("n, nsv -> nsv", x, self.logits)
        assert retval.size() == (self.batch_size, self.seq_len, self.vocab_size)
        return retval

<<<<<<< HEAD
    def logprob(self, example_idx, token_ids):
=======
    def joint_log_prob(self, example_idx, token_ids):
>>>>>>> f12b21a4
        if not 0 <= example_idx < self.batch_size:
            raise ValueError(
                f"Invalid example index: {example_idx}, "
                f"num_examples={self.batch_size}"
            )

        if not 0 <= len(token_ids) <= self.seq_len:
            raise ValueError(
                f"Invalid token_ids length: {len(token_ids)}, "
                f"seq_len={self.seq_len}"
            )

        # Generate the logprobs.
<<<<<<< HEAD
        logits = self.forward(torch.ones((self.batch_size,)))[example_idx].double()
        logprobs = torch.nn.functional.log_softmax(logits, dim=-1)
        assert logprobs.size() == (self.seq_len, self.vocab_size)
=======
        logits = self.forward(torch.ones((self.batch_size,)))[example_idx]
        log_probs = torch.nn.functional.log_softmax(logits, dim=-1)
        assert log_probs.size() == (self.seq_len, self.vocab_size)
>>>>>>> f12b21a4

        # Gather just the token_ids we care about.
        selected_logprobs = logprobs[range(len(token_ids)), token_ids]
        assert selected_logprobs.size() == (len(token_ids),)

        # Sum the log probabilities to get the joint log probability.
        joint_log_prob = selected_logprobs.sum()
        assert joint_log_prob.size() == ()

        return joint_log_prob<|MERGE_RESOLUTION|>--- conflicted
+++ resolved
@@ -22,22 +22,6 @@
 
     def forward(self, x):
         """Forward method of the model.
-<<<<<<< HEAD
-
-        Args:
-            x: tensor of shape (N), all values should be ones.
-                N should match the num_examples arg
-                passed to the constructor.
-        """
-        if x.size() != (self.batch_size,):
-            raise ValueError(
-                f"Invalid input shape: {x.size()}, "
-                f"expected {(self.batch_size,)}"
-            )
-
-        if not torch.all(x == 1):
-            raise ValueError("All values of x should be 1")
-=======
 
         Args:
             x: tensor of shape (N), all values should be ones.
@@ -57,7 +41,7 @@
         assert retval.size() == (self.batch_size, self.seq_len, self.vocab_size)
         return retval
 
-    def joint_prob(self, example_idx, token_ids):
+    def logprob(self, example_idx, token_ids):
         if not 0 <= example_idx < self.batch_size:
             raise ValueError(
                 f"Invalid example index: {example_idx}, "
@@ -71,54 +55,11 @@
             )
 
         # Generate the logprobs.
-        logits = self.forward(torch.ones((self.batch_size,)))[example_idx]
-        log_probs = torch.nn.functional.log_softmax(logits, dim=-1)
-        assert log_probs.size() == (self.seq_len, self.vocab_size)
-
-        # Gather just the token_ids we care about.
-        selected_log_probs = log_probs[range(len(token_ids)), token_ids]
-        assert selected_log_probs.size() == (len(token_ids),)
-
-        # Exponentiate to get the probabilities.
-        selected_probs = torch.exp(selected_log_probs)
-        assert selected_probs.size() == (len(token_ids),)
-
-        # Multiply the probabilities together to get the joint probability.
-        joint_prob = selected_probs.prod()
-        assert joint_prob.size() == ()
->>>>>>> f12b21a4
-
-        retval = torch.einsum("n, nsv -> nsv", x, self.logits)
-        assert retval.size() == (self.batch_size, self.seq_len, self.vocab_size)
-        return retval
-
-<<<<<<< HEAD
-    def logprob(self, example_idx, token_ids):
-=======
-    def joint_log_prob(self, example_idx, token_ids):
->>>>>>> f12b21a4
-        if not 0 <= example_idx < self.batch_size:
-            raise ValueError(
-                f"Invalid example index: {example_idx}, "
-                f"num_examples={self.batch_size}"
-            )
-
-        if not 0 <= len(token_ids) <= self.seq_len:
-            raise ValueError(
-                f"Invalid token_ids length: {len(token_ids)}, "
-                f"seq_len={self.seq_len}"
-            )
-
-        # Generate the logprobs.
-<<<<<<< HEAD
-        logits = self.forward(torch.ones((self.batch_size,)))[example_idx].double()
+        logits = self.forward(torch.ones((self.batch_size,)))[
+            example_idx
+        ].double()
         logprobs = torch.nn.functional.log_softmax(logits, dim=-1)
         assert logprobs.size() == (self.seq_len, self.vocab_size)
-=======
-        logits = self.forward(torch.ones((self.batch_size,)))[example_idx]
-        log_probs = torch.nn.functional.log_softmax(logits, dim=-1)
-        assert log_probs.size() == (self.seq_len, self.vocab_size)
->>>>>>> f12b21a4
 
         # Gather just the token_ids we care about.
         selected_logprobs = logprobs[range(len(token_ids)), token_ids]
